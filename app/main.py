# app/main.py
from fastapi import FastAPI
from fastapi.middleware.cors import CORSMiddleware
from .database.mongodb import connect_to_mongo, close_mongo_connection
import logging
import time
from starlette.middleware.base import BaseHTTPMiddleware
from starlette.requests import Request
from starlette.responses import Response

# Import route files
from .routes.auth import router as auth_router
from .routes.user_texts import router as user_texts_router
from .routes.texts import router as texts_router
from .routes.tts import router as tts_router
from .routes.utils import router as utils_router
from .routes.admin import router as admin_router

<<<<<<< HEAD

app = FastAPI() 
=======
# Configure logging
logging.basicConfig(
    level=logging.INFO,
    format='%(asctime)s - %(name)s - %(levelname)s - %(message)s',
    handlers=[
        logging.StreamHandler(),
        logging.FileHandler("api.log")
    ]
)
logger = logging.getLogger("swahili-voice-api")

app = FastAPI()

# servers=[{"url": "https://swahilivoice.xyz", "description": "Production server"},
#            {"url": "http://localhost:8000/", "description": "dev server"}]

# Request timing middleware
class TimingMiddleware(BaseHTTPMiddleware):
    async def dispatch(self, request: Request, call_next):
        start_time = time.time()
        response = await call_next(request)
        process_time = time.time() - start_time
        response.headers["X-Process-Time"] = str(process_time)
        logger.info(f"Request to {request.url.path} took {process_time:.4f} seconds")
        return response

# Add timing middleware
app.add_middleware(TimingMiddleware)
>>>>>>> 80a10430

@app.middleware("http")
async def set_scheme_https(request, call_next):
    if request.headers.get("x-forwarded-proto") == "https":
        request.scope["scheme"] = "https"
    response = await call_next(request)
    return response



# Configure CORS
app.add_middleware(
    CORSMiddleware,
    allow_origins=["*"],
    allow_credentials=True,
    allow_methods=["*"],
    allow_headers=["*"],
)

# Event handlers
app.add_event_handler("startup", connect_to_mongo)
app.add_event_handler("shutdown", close_mongo_connection)

# Log startup event
@app.on_event("startup")
async def startup_event():
    logger.info("API server started")



# Register routers
app.include_router(auth_router)
app.include_router(admin_router)
app.include_router(user_texts_router)
app.include_router(texts_router)
app.include_router(tts_router)
app.include_router(utils_router)





<|MERGE_RESOLUTION|>--- conflicted
+++ resolved
@@ -16,10 +16,6 @@
 from .routes.utils import router as utils_router
 from .routes.admin import router as admin_router
 
-<<<<<<< HEAD
-
-app = FastAPI() 
-=======
 # Configure logging
 logging.basicConfig(
     level=logging.INFO,
@@ -33,9 +29,6 @@
 
 app = FastAPI()
 
-# servers=[{"url": "https://swahilivoice.xyz", "description": "Production server"},
-#            {"url": "http://localhost:8000/", "description": "dev server"}]
-
 # Request timing middleware
 class TimingMiddleware(BaseHTTPMiddleware):
     async def dispatch(self, request: Request, call_next):
@@ -48,7 +41,6 @@
 
 # Add timing middleware
 app.add_middleware(TimingMiddleware)
->>>>>>> 80a10430
 
 @app.middleware("http")
 async def set_scheme_https(request, call_next):
